--- conflicted
+++ resolved
@@ -340,22 +340,6 @@
 	return
 }
 
-<<<<<<< HEAD
-func validateIntegerInRange(min, max int) schema.SchemaValidateFunc {
-	return func(v interface{}, k string) (ws []string, errors []error) {
-		value := v.(int)
-		if value < min {
-			errors = append(errors, fmt.Errorf(
-				"%q cannot be lower than %d: %d", k, min, value))
-		}
-		if value > max {
-			errors = append(errors, fmt.Errorf(
-				"%q cannot be higher than %d: %d", k, max, value))
-		}
-		return
-	}
-}
-
 func validateIntegerInSlice(valid []int) schema.SchemaValidateFunc {
 	return func(i interface{}, k string) (s []string, es []error) {
 		v, ok := i.(int)
@@ -375,8 +359,6 @@
 	}
 }
 
-=======
->>>>>>> 72e8bb4f
 func validateCloudWatchEventTargetId(v interface{}, k string) (ws []string, errors []error) {
 	value := v.(string)
 	if len(value) > 64 {
