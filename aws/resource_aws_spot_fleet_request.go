--- conflicted
+++ resolved
@@ -906,14 +906,7 @@
 		if err != nil {
 			return err
 		}
-<<<<<<< HEAD
 		spotFleetConfig.ValidUntil = aws.Time(validUntil)
-	} else {
-		validUntil := time.Now().Add(24 * time.Hour)
-		spotFleetConfig.ValidUntil = aws.Time(validUntil)
-=======
-		spotFleetConfig.ValidUntil = aws.Time(valid_until)
->>>>>>> b14e1610
 	}
 
 	if v, ok := d.GetOk("load_balancers"); ok && v.(*schema.Set).Len() > 0 {
