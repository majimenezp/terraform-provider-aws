package aws

import (
	"fmt"
	"io/ioutil"
	"log"
	"time"

	"github.com/aws/aws-sdk-go/aws"
	"github.com/aws/aws-sdk-go/aws/arn"
	"github.com/aws/aws-sdk-go/aws/awserr"
	"github.com/aws/aws-sdk-go/service/lambda"
	"github.com/mitchellh/go-homedir"

	"errors"

	"github.com/hashicorp/terraform/helper/resource"
	"github.com/hashicorp/terraform/helper/schema"
	"github.com/hashicorp/terraform/helper/validation"
)

const awsMutexLambdaKey = `aws_lambda_function`

func resourceAwsLambdaFunction() *schema.Resource {
	return &schema.Resource{
		Create: resourceAwsLambdaFunctionCreate,
		Read:   resourceAwsLambdaFunctionRead,
		Update: resourceAwsLambdaFunctionUpdate,
		Delete: resourceAwsLambdaFunctionDelete,

		Importer: &schema.ResourceImporter{
			State: func(d *schema.ResourceData, meta interface{}) ([]*schema.ResourceData, error) {
				d.Set("function_name", d.Id())
				return []*schema.ResourceData{d}, nil
			},
		},

		Schema: map[string]*schema.Schema{
			"filename": {
				Type:          schema.TypeString,
				Optional:      true,
				ConflictsWith: []string{"s3_bucket", "s3_key", "s3_object_version"},
			},
			"s3_bucket": {
				Type:          schema.TypeString,
				Optional:      true,
				ConflictsWith: []string{"filename"},
			},
			"s3_key": {
				Type:          schema.TypeString,
				Optional:      true,
				ConflictsWith: []string{"filename"},
			},
			"s3_object_version": {
				Type:          schema.TypeString,
				Optional:      true,
				ConflictsWith: []string{"filename"},
			},
			"description": {
				Type:     schema.TypeString,
				Optional: true,
			},
			"dead_letter_config": {
				Type:     schema.TypeList,
				Optional: true,
				MinItems: 0,
				MaxItems: 1,
				Elem: &schema.Resource{
					Schema: map[string]*schema.Schema{
						"target_arn": {
							Type:         schema.TypeString,
							Required:     true,
							ValidateFunc: validateArn,
						},
					},
				},
			},
			"function_name": {
				Type:     schema.TypeString,
				Required: true,
				ForceNew: true,
			},
			"handler": {
				Type:     schema.TypeString,
				Required: true,
			},
			"memory_size": {
				Type:     schema.TypeInt,
				Optional: true,
				Default:  128,
			},
			"reserved_concurrent_executions": {
				Type:     schema.TypeInt,
				Optional: true,
			},
			"role": {
				Type:     schema.TypeString,
				Required: true,
			},
			"runtime": {
				Type:     schema.TypeString,
				Required: true,
				ValidateFunc: validation.StringInSlice([]string{
					// lambda.RuntimeNodejs has reached end of life since October 2016 so not included here
					lambda.RuntimeDotnetcore10,
					lambda.RuntimeDotnetcore20,
					lambda.RuntimeDotnetcore21,
					lambda.RuntimeGo1X,
					lambda.RuntimeJava8,
					lambda.RuntimeNodejs43,
					lambda.RuntimeNodejs43Edge,
					lambda.RuntimeNodejs610,
					lambda.RuntimeNodejs810,
					lambda.RuntimePython27,
					lambda.RuntimePython36,
				}, false),
			},
			"timeout": {
				Type:     schema.TypeInt,
				Optional: true,
				Default:  3,
			},
			"publish": {
				Type:     schema.TypeBool,
				Optional: true,
				Default:  false,
			},
			"version": {
				Type:     schema.TypeString,
				Computed: true,
			},
			"vpc_config": {
				Type:     schema.TypeList,
				Optional: true,
				MaxItems: 1,
				Elem: &schema.Resource{
					Schema: map[string]*schema.Schema{
						"subnet_ids": {
							Type:     schema.TypeSet,
							Required: true,
							Elem:     &schema.Schema{Type: schema.TypeString},
							Set:      schema.HashString,
						},
						"security_group_ids": {
							Type:     schema.TypeSet,
							Required: true,
							Elem:     &schema.Schema{Type: schema.TypeString},
							Set:      schema.HashString,
						},
						"vpc_id": {
							Type:     schema.TypeString,
							Computed: true,
						},
					},
				},

				// Suppress diffs if the VPC configuration is empty.
				DiffSuppressFunc: func(k, old, new string, d *schema.ResourceData) bool {
					if v, ok := d.GetOk("vpc_config"); ok {
						configs := v.([]interface{})
						config, ok := configs[0].(map[string]interface{})

						if !ok {
							return true
						}

						if config == nil {
							return true
						}

						securityGroups := config["security_group_ids"].(*schema.Set)
						subnets := config["subnet_ids"].(*schema.Set)

						if securityGroups.Len() == 0 && subnets.Len() == 0 {
							return true
						}
					}

					return false
				},
			},
			"arn": {
				Type:     schema.TypeString,
				Computed: true,
			},
			"qualified_arn": {
				Type:     schema.TypeString,
				Computed: true,
			},
			"invoke_arn": {
				Type:     schema.TypeString,
				Computed: true,
			},
			"last_modified": {
				Type:     schema.TypeString,
				Computed: true,
			},
			"source_code_hash": {
				Type:     schema.TypeString,
				Optional: true,
				Computed: true,
			},
			"source_code_size": {
				Type:     schema.TypeInt,
				Computed: true,
			},
			"environment": {
				Type:     schema.TypeList,
				Optional: true,
				MaxItems: 1,
				Elem: &schema.Resource{
					Schema: map[string]*schema.Schema{
						"variables": {
							Type:     schema.TypeMap,
							Optional: true,
							Elem:     &schema.Schema{Type: schema.TypeString},
						},
					},
				},
			},
			"tracing_config": {
				Type:     schema.TypeList,
				MaxItems: 1,
				Optional: true,
				Computed: true,
				Elem: &schema.Resource{
					Schema: map[string]*schema.Schema{
						"mode": {
							Type:         schema.TypeString,
							Required:     true,
							ValidateFunc: validation.StringInSlice([]string{"Active", "PassThrough"}, true),
						},
					},
				},
			},
			"kms_key_arn": {
				Type:         schema.TypeString,
				Optional:     true,
				ValidateFunc: validateArn,
			},
			"tags": tagsSchema(),
		},

		CustomizeDiff: updateComputedAttributesOnPublish,
	}
}

func updateComputedAttributesOnPublish(d *schema.ResourceDiff, meta interface{}) error {
	if needsFunctionCodeUpdate(d) {
		d.SetNewComputed("last_modified")
		publish := d.Get("publish").(bool)
		if publish {
			d.SetNewComputed("version")
			d.SetNewComputed("qualified_arn")
		}
	}
	return nil
}

// resourceAwsLambdaFunction maps to:
// CreateFunction in the API / SDK
func resourceAwsLambdaFunctionCreate(d *schema.ResourceData, meta interface{}) error {
	conn := meta.(*AWSClient).lambdaconn

	functionName := d.Get("function_name").(string)
	reservedConcurrentExecutions := d.Get("reserved_concurrent_executions").(int)
	iamRole := d.Get("role").(string)

	log.Printf("[DEBUG] Creating Lambda Function %s with role %s", functionName, iamRole)

	filename, hasFilename := d.GetOk("filename")
	s3Bucket, bucketOk := d.GetOk("s3_bucket")
	s3Key, keyOk := d.GetOk("s3_key")
	s3ObjectVersion, versionOk := d.GetOk("s3_object_version")

	if !hasFilename && !bucketOk && !keyOk && !versionOk {
		return errors.New("filename or s3_* attributes must be set")
	}

	var functionCode *lambda.FunctionCode
	if hasFilename {
		// Grab an exclusive lock so that we're only reading one function into
		// memory at a time.
		// See https://github.com/hashicorp/terraform/issues/9364
		awsMutexKV.Lock(awsMutexLambdaKey)
		defer awsMutexKV.Unlock(awsMutexLambdaKey)
		file, err := loadFileContent(filename.(string))
		if err != nil {
			return fmt.Errorf("Unable to load %q: %s", filename.(string), err)
		}
		functionCode = &lambda.FunctionCode{
			ZipFile: file,
		}
	} else {
		if !bucketOk || !keyOk {
			return errors.New("s3_bucket and s3_key must all be set while using S3 code source")
		}
		functionCode = &lambda.FunctionCode{
			S3Bucket: aws.String(s3Bucket.(string)),
			S3Key:    aws.String(s3Key.(string)),
		}
		if versionOk {
			functionCode.S3ObjectVersion = aws.String(s3ObjectVersion.(string))
		}
	}

	params := &lambda.CreateFunctionInput{
		Code:         functionCode,
		Description:  aws.String(d.Get("description").(string)),
		FunctionName: aws.String(functionName),
		Handler:      aws.String(d.Get("handler").(string)),
		MemorySize:   aws.Int64(int64(d.Get("memory_size").(int))),
		Role:         aws.String(iamRole),
		Runtime:      aws.String(d.Get("runtime").(string)),
		Timeout:      aws.Int64(int64(d.Get("timeout").(int))),
		Publish:      aws.Bool(d.Get("publish").(bool)),
	}

	if v, ok := d.GetOk("dead_letter_config"); ok {
		dlcMaps := v.([]interface{})
		if len(dlcMaps) == 1 { // Schema guarantees either 0 or 1
			// Prevent panic on nil dead_letter_config. See GH-14961
			if dlcMaps[0] == nil {
				return fmt.Errorf("Nil dead_letter_config supplied for function: %s", functionName)
			}
			dlcMap := dlcMaps[0].(map[string]interface{})
			params.DeadLetterConfig = &lambda.DeadLetterConfig{
				TargetArn: aws.String(dlcMap["target_arn"].(string)),
			}
		}
	}

<<<<<<< HEAD
	if v, ok := d.GetOk("vpc_config"); ok && len(v.([]interface{})) > 0 {
		config := v.([]interface{})[0].(map[string]interface{})
=======
	if v, ok := d.GetOk("vpc_config"); ok {
		configs := v.([]interface{})
		config, ok := configs[0].(map[string]interface{})
>>>>>>> b614fc66

		params.VpcConfig = &lambda.VpcConfig{
			SecurityGroupIds: expandStringSet(config["security_group_ids"].(*schema.Set)),
			SubnetIds:        expandStringSet(config["subnet_ids"].(*schema.Set)),
		}
	}

	if v, ok := d.GetOk("tracing_config"); ok {
		tracingConfig := v.([]interface{})
		tracing := tracingConfig[0].(map[string]interface{})
		params.TracingConfig = &lambda.TracingConfig{
			Mode: aws.String(tracing["mode"].(string)),
		}
	}

	if v, ok := d.GetOk("environment"); ok {
		environments := v.([]interface{})
		environment, ok := environments[0].(map[string]interface{})
		if !ok {
			return errors.New("At least one field is expected inside environment")
		}

		if environmentVariables, ok := environment["variables"]; ok {
			variables := readEnvironmentVariables(environmentVariables.(map[string]interface{}))

			params.Environment = &lambda.Environment{
				Variables: aws.StringMap(variables),
			}
		}
	}

	if v, ok := d.GetOk("kms_key_arn"); ok {
		params.KMSKeyArn = aws.String(v.(string))
	}

	if v, exists := d.GetOk("tags"); exists {
		params.Tags = tagsFromMapGeneric(v.(map[string]interface{}))
	}

	// IAM changes can take 1 minute to propagate in AWS
	err := resource.Retry(1*time.Minute, func() *resource.RetryError {
		_, err := conn.CreateFunction(params)
		if err != nil {
			log.Printf("[DEBUG] Error creating Lambda Function: %s", err)

			if isAWSErr(err, "InvalidParameterValueException", "The role defined for the function cannot be assumed by Lambda") {
				log.Printf("[DEBUG] Received %s, retrying CreateFunction", err)
				return resource.RetryableError(err)
			}
			if isAWSErr(err, "InvalidParameterValueException", "The provided execution role does not have permissions") {
				log.Printf("[DEBUG] Received %s, retrying CreateFunction", err)
				return resource.RetryableError(err)
			}
			if isAWSErr(err, "InvalidParameterValueException", "Your request has been throttled by EC2") {
				log.Printf("[DEBUG] Received %s, retrying CreateFunction", err)
				return resource.RetryableError(err)
			}

			return resource.NonRetryableError(err)
		}
		return nil
	})
	if err != nil {
		if !isAWSErr(err, "InvalidParameterValueException", "Your request has been throttled by EC2") {
			return fmt.Errorf("Error creating Lambda function: %s", err)
		}
		// Allow 9 more minutes for EC2 throttling
		err := resource.Retry(9*time.Minute, func() *resource.RetryError {
			_, err := conn.CreateFunction(params)
			if err != nil {
				log.Printf("[DEBUG] Error creating Lambda Function: %s", err)

				if isAWSErr(err, "InvalidParameterValueException", "Your request has been throttled by EC2") {
					log.Printf("[DEBUG] Received %s, retrying CreateFunction", err)
					return resource.RetryableError(err)
				}

				return resource.NonRetryableError(err)
			}
			return nil
		})
		if err != nil {
			return fmt.Errorf("Error creating Lambda function: %s", err)
		}
	}

	d.SetId(d.Get("function_name").(string))

	if reservedConcurrentExecutions > 0 {

		log.Printf("[DEBUG] Setting Concurrency to %d for the Lambda Function %s", reservedConcurrentExecutions, functionName)

		concurrencyParams := &lambda.PutFunctionConcurrencyInput{
			FunctionName:                 aws.String(functionName),
			ReservedConcurrentExecutions: aws.Int64(int64(reservedConcurrentExecutions)),
		}

		err := resource.Retry(1*time.Minute, func() *resource.RetryError {
			_, err := conn.PutFunctionConcurrency(concurrencyParams)
			if err != nil {
				if isAWSErr(err, lambda.ErrCodeResourceNotFoundException, "") {
					return resource.RetryableError(err)
				}
				return resource.NonRetryableError(err)
			}
			return nil
		})
		if err != nil {
			return fmt.Errorf("Error setting concurrency for Lambda %s: %s", functionName, err)
		}
	}

	return resourceAwsLambdaFunctionRead(d, meta)
}

// resourceAwsLambdaFunctionRead maps to:
// GetFunction in the API / SDK
func resourceAwsLambdaFunctionRead(d *schema.ResourceData, meta interface{}) error {
	conn := meta.(*AWSClient).lambdaconn

	params := &lambda.GetFunctionInput{
		FunctionName: aws.String(d.Get("function_name").(string)),
	}

	// qualifier for lambda function data source
	qualifier, qualifierExistance := d.GetOk("qualifier")
	if qualifierExistance {
		params.Qualifier = aws.String(qualifier.(string))
		log.Printf("[DEBUG] Fetching Lambda Function: %s:%s", d.Id(), qualifier.(string))
	} else {
		log.Printf("[DEBUG] Fetching Lambda Function: %s", d.Id())
	}

	getFunctionOutput, err := conn.GetFunction(params)
	if err != nil {
		if awsErr, ok := err.(awserr.Error); ok && awsErr.Code() == "ResourceNotFoundException" && !d.IsNewResource() {
			d.SetId("")
			return nil
		}
		return err
	}

	if getFunctionOutput.Concurrency != nil {
		d.Set("reserved_concurrent_executions", getFunctionOutput.Concurrency.ReservedConcurrentExecutions)
	} else {
		d.Set("reserved_concurrent_executions", nil)
	}

	// Tagging operations are permitted on Lambda functions only.
	// Tags on aliases and versions are not supported.
	if !qualifierExistance {
		d.Set("tags", tagsToMapGeneric(getFunctionOutput.Tags))
	}

	// getFunctionOutput.Code.Location is a pre-signed URL pointing at the zip
	// file that we uploaded when we created the resource. You can use it to
	// download the code from AWS. The other part is
	// getFunctionOutput.Configuration which holds metadata.

	function := getFunctionOutput.Configuration
	// TODO error checking / handling on the Set() calls.
	d.Set("arn", function.FunctionArn)
	d.Set("description", function.Description)
	d.Set("handler", function.Handler)
	d.Set("memory_size", function.MemorySize)
	d.Set("last_modified", function.LastModified)
	d.Set("role", function.Role)
	d.Set("runtime", function.Runtime)
	d.Set("timeout", function.Timeout)
	d.Set("kms_key_arn", function.KMSKeyArn)
	d.Set("source_code_hash", function.CodeSha256)
	d.Set("source_code_size", function.CodeSize)

	config := flattenLambdaVpcConfigResponse(function.VpcConfig)
	log.Printf("[INFO] Setting Lambda %s VPC config %#v from API", d.Id(), config)
	if err := d.Set("vpc_config", config); err != nil {
		return fmt.Errorf("[ERR] Error setting vpc_config for Lambda Function (%s): %s", d.Id(), err)
	}

	environment := flattenLambdaEnvironment(function.Environment)
	log.Printf("[INFO] Setting Lambda %s environment %#v from API", d.Id(), environment)
	if err := d.Set("environment", environment); err != nil {
		log.Printf("[ERR] Error setting environment for Lambda Function (%s): %s", d.Id(), err)
	}

	if function.DeadLetterConfig != nil && function.DeadLetterConfig.TargetArn != nil {
		d.Set("dead_letter_config", []interface{}{
			map[string]interface{}{
				"target_arn": *function.DeadLetterConfig.TargetArn,
			},
		})
	} else {
		d.Set("dead_letter_config", []interface{}{})
	}

	// Assume `PassThrough` on partitions that don't support tracing config
	tracingConfigMode := "PassThrough"
	if function.TracingConfig != nil {
		tracingConfigMode = *function.TracingConfig.Mode
	}
	d.Set("tracing_config", []interface{}{
		map[string]interface{}{
			"mode": tracingConfigMode,
		},
	})

	// Get latest version and ARN unless qualifier is specified via data source
	if qualifierExistance {
		d.Set("version", function.Version)
		d.Set("qualified_arn", function.FunctionArn)
	} else {
		// List is sorted from oldest to latest
		// so this may get costly over time :'(
		var lastVersion, lastQualifiedArn string
		err = listVersionsByFunctionPages(conn, &lambda.ListVersionsByFunctionInput{
			FunctionName: function.FunctionName,
			MaxItems:     aws.Int64(10000),
		}, func(p *lambda.ListVersionsByFunctionOutput, lastPage bool) bool {
			if lastPage {
				last := p.Versions[len(p.Versions)-1]
				lastVersion = *last.Version
				lastQualifiedArn = *last.FunctionArn
				return false
			}
			return true
		})
		if err != nil {
			return err
		}

		d.Set("version", lastVersion)
		d.Set("qualified_arn", lastQualifiedArn)
	}

	invokeArn := arn.ARN{
		Partition: meta.(*AWSClient).partition,
		Service:   "apigateway",
		Region:    meta.(*AWSClient).region,
		AccountID: "lambda",
		Resource:  fmt.Sprintf("path/2015-03-31/functions/%s/invocations", *function.FunctionArn),
	}.String()
	d.Set("invoke_arn", invokeArn)

	return nil
}

func listVersionsByFunctionPages(c *lambda.Lambda, input *lambda.ListVersionsByFunctionInput,
	fn func(p *lambda.ListVersionsByFunctionOutput, lastPage bool) bool) error {
	for {
		page, err := c.ListVersionsByFunction(input)
		if err != nil {
			return err
		}
		lastPage := page.NextMarker == nil

		shouldContinue := fn(page, lastPage)
		if !shouldContinue || lastPage {
			break
		}
		input.Marker = page.NextMarker
	}
	return nil
}

// resourceAwsLambdaFunction maps to:
// DeleteFunction in the API / SDK
func resourceAwsLambdaFunctionDelete(d *schema.ResourceData, meta interface{}) error {
	conn := meta.(*AWSClient).lambdaconn

	log.Printf("[INFO] Deleting Lambda Function: %s", d.Id())

	params := &lambda.DeleteFunctionInput{
		FunctionName: aws.String(d.Get("function_name").(string)),
	}

	_, err := conn.DeleteFunction(params)
	if err != nil {
		return fmt.Errorf("Error deleting Lambda Function: %s", err)
	}

	return nil
}

type resourceDiffer interface {
	HasChange(string) bool
}

func needsFunctionCodeUpdate(d resourceDiffer) bool {
	return d.HasChange("filename") || d.HasChange("source_code_hash") || d.HasChange("s3_bucket") || d.HasChange("s3_key") || d.HasChange("s3_object_version")
}

// resourceAwsLambdaFunctionUpdate maps to:
// UpdateFunctionCode in the API / SDK
func resourceAwsLambdaFunctionUpdate(d *schema.ResourceData, meta interface{}) error {
	conn := meta.(*AWSClient).lambdaconn

	d.Partial(true)

	arn := d.Get("arn").(string)
	if tagErr := setTagsLambda(conn, d, arn); tagErr != nil {
		return tagErr
	}
	d.SetPartial("tags")

	configReq := &lambda.UpdateFunctionConfigurationInput{
		FunctionName: aws.String(d.Id()),
	}

	configUpdate := false
	if d.HasChange("description") {
		configReq.Description = aws.String(d.Get("description").(string))
		configUpdate = true
	}
	if d.HasChange("handler") {
		configReq.Handler = aws.String(d.Get("handler").(string))
		configUpdate = true
	}
	if d.HasChange("memory_size") {
		configReq.MemorySize = aws.Int64(int64(d.Get("memory_size").(int)))
		configUpdate = true
	}
	if d.HasChange("role") {
		configReq.Role = aws.String(d.Get("role").(string))
		configUpdate = true
	}
	if d.HasChange("timeout") {
		configReq.Timeout = aws.Int64(int64(d.Get("timeout").(int)))
		configUpdate = true
	}
	if d.HasChange("kms_key_arn") {
		configReq.KMSKeyArn = aws.String(d.Get("kms_key_arn").(string))
		configUpdate = true
	}
	if d.HasChange("dead_letter_config") {
		dlcMaps := d.Get("dead_letter_config").([]interface{})
		configReq.DeadLetterConfig = &lambda.DeadLetterConfig{
			TargetArn: aws.String(""),
		}
		if len(dlcMaps) == 1 { // Schema guarantees either 0 or 1
			dlcMap := dlcMaps[0].(map[string]interface{})
			configReq.DeadLetterConfig.TargetArn = aws.String(dlcMap["target_arn"].(string))
		}
		configUpdate = true
	}
	if d.HasChange("tracing_config") {
		tracingConfig := d.Get("tracing_config").([]interface{})
		if len(tracingConfig) == 1 { // Schema guarantees either 0 or 1
			config := tracingConfig[0].(map[string]interface{})
			configReq.TracingConfig = &lambda.TracingConfig{
				Mode: aws.String(config["mode"].(string)),
			}
			configUpdate = true
		}
	}
	if d.HasChange("vpc_config") {
		configReq.VpcConfig = &lambda.VpcConfig{
			SecurityGroupIds: []*string{},
			SubnetIds:        []*string{},
		}
		if v, ok := d.GetOk("vpc_config"); ok && len(v.([]interface{})) > 0 {
			vpcConfig := v.([]interface{})[0].(map[string]interface{})
			configReq.VpcConfig.SecurityGroupIds = expandStringSet(vpcConfig["security_group_ids"].(*schema.Set))
			configReq.VpcConfig.SubnetIds = expandStringSet(vpcConfig["subnet_ids"].(*schema.Set))
		}
		configUpdate = true
	}

	if d.HasChange("runtime") {
		configReq.Runtime = aws.String(d.Get("runtime").(string))
		configUpdate = true
	}
	if d.HasChange("environment") {
		if v, ok := d.GetOk("environment"); ok {
			environments := v.([]interface{})
			environment, ok := environments[0].(map[string]interface{})
			if !ok {
				return errors.New("At least one field is expected inside environment")
			}

			if environmentVariables, ok := environment["variables"]; ok {
				variables := readEnvironmentVariables(environmentVariables.(map[string]interface{}))

				configReq.Environment = &lambda.Environment{
					Variables: aws.StringMap(variables),
				}
				configUpdate = true
			}
		} else {
			configReq.Environment = &lambda.Environment{
				Variables: aws.StringMap(map[string]string{}),
			}
			configUpdate = true
		}
	}

	if configUpdate {
		log.Printf("[DEBUG] Send Update Lambda Function Configuration request: %#v", configReq)

		// IAM changes can take 1 minute to propagate in AWS
		err := resource.Retry(1*time.Minute, func() *resource.RetryError {
			_, err := conn.UpdateFunctionConfiguration(configReq)
			if err != nil {
				log.Printf("[DEBUG] Received error modifying Lambda Function Configuration %s: %s", d.Id(), err)

				if isAWSErr(err, "InvalidParameterValueException", "The role defined for the function cannot be assumed by Lambda") {
					log.Printf("[DEBUG] Received %s, retrying UpdateFunctionConfiguration", err)
					return resource.RetryableError(err)
				}
				if isAWSErr(err, "InvalidParameterValueException", "The provided execution role does not have permissions") {
					log.Printf("[DEBUG] Received %s, retrying UpdateFunctionConfiguration", err)
					return resource.RetryableError(err)
				}
				if isAWSErr(err, "InvalidParameterValueException", "Your request has been throttled by EC2, please make sure you have enough API rate limit.") {
					log.Printf("[DEBUG] Received %s, retrying UpdateFunctionConfiguration", err)
					return resource.RetryableError(err)
				}
				return resource.NonRetryableError(err)
			}
			return nil
		})
		if err != nil {
			if !isAWSErr(err, "InvalidParameterValueException", "Your request has been throttled by EC2, please make sure you have enough API rate limit.") {
				return fmt.Errorf("Error modifying Lambda Function Configuration %s: %s", d.Id(), err)
			}
			// Allow 9 more minutes for EC2 throttling
			err := resource.Retry(9*time.Minute, func() *resource.RetryError {
				_, err := conn.UpdateFunctionConfiguration(configReq)
				if err != nil {
					log.Printf("[DEBUG] Received error modifying Lambda Function Configuration %s: %s", d.Id(), err)

					if isAWSErr(err, "InvalidParameterValueException", "Your request has been throttled by EC2, please make sure you have enough API rate limit.") {
						log.Printf("[DEBUG] Received %s, retrying UpdateFunctionConfiguration", err)
						return resource.RetryableError(err)
					}
					return resource.NonRetryableError(err)
				}
				return nil
			})
			if err != nil {
				return fmt.Errorf("Error modifying Lambda Function Configuration %s: %s", d.Id(), err)
			}
		}

		d.SetPartial("description")
		d.SetPartial("handler")
		d.SetPartial("memory_size")
		d.SetPartial("role")
		d.SetPartial("timeout")
	}

	if needsFunctionCodeUpdate(d) {
		codeReq := &lambda.UpdateFunctionCodeInput{
			FunctionName: aws.String(d.Id()),
			Publish:      aws.Bool(d.Get("publish").(bool)),
		}

		if v, ok := d.GetOk("filename"); ok {
			// Grab an exclusive lock so that we're only reading one function into
			// memory at a time.
			// See https://github.com/hashicorp/terraform/issues/9364
			awsMutexKV.Lock(awsMutexLambdaKey)
			defer awsMutexKV.Unlock(awsMutexLambdaKey)
			file, err := loadFileContent(v.(string))
			if err != nil {
				return fmt.Errorf("Unable to load %q: %s", v.(string), err)
			}
			codeReq.ZipFile = file
		} else {
			s3Bucket, _ := d.GetOk("s3_bucket")
			s3Key, _ := d.GetOk("s3_key")
			s3ObjectVersion, versionOk := d.GetOk("s3_object_version")

			codeReq.S3Bucket = aws.String(s3Bucket.(string))
			codeReq.S3Key = aws.String(s3Key.(string))
			if versionOk {
				codeReq.S3ObjectVersion = aws.String(s3ObjectVersion.(string))
			}
		}

		log.Printf("[DEBUG] Send Update Lambda Function Code request: %#v", codeReq)

		_, err := conn.UpdateFunctionCode(codeReq)
		if err != nil {
			return fmt.Errorf("Error modifying Lambda Function Code %s: %s", d.Id(), err)
		}

		d.SetPartial("filename")
		d.SetPartial("source_code_hash")
		d.SetPartial("s3_bucket")
		d.SetPartial("s3_key")
		d.SetPartial("s3_object_version")
	}

	if d.HasChange("reserved_concurrent_executions") {
		nc := d.Get("reserved_concurrent_executions")

		if nc.(int) > 0 {
			log.Printf("[DEBUG] Updating Concurrency to %d for the Lambda Function %s", nc.(int), d.Id())

			concurrencyParams := &lambda.PutFunctionConcurrencyInput{
				FunctionName:                 aws.String(d.Id()),
				ReservedConcurrentExecutions: aws.Int64(int64(d.Get("reserved_concurrent_executions").(int))),
			}

			_, err := conn.PutFunctionConcurrency(concurrencyParams)
			if err != nil {
				return fmt.Errorf("Error setting concurrency for Lambda %s: %s", d.Id(), err)
			}
		} else {
			log.Printf("[DEBUG] Removing Concurrency for the Lambda Function %s", d.Id())

			deleteConcurrencyParams := &lambda.DeleteFunctionConcurrencyInput{
				FunctionName: aws.String(d.Id()),
			}
			_, err := conn.DeleteFunctionConcurrency(deleteConcurrencyParams)
			if err != nil {
				return fmt.Errorf("Error setting concurrency for Lambda %s: %s", d.Id(), err)
			}
		}
	}

	d.Partial(false)

	return resourceAwsLambdaFunctionRead(d, meta)
}

// loadFileContent returns contents of a file in a given path
func loadFileContent(v string) ([]byte, error) {
	filename, err := homedir.Expand(v)
	if err != nil {
		return nil, err
	}
	fileContent, err := ioutil.ReadFile(filename)
	if err != nil {
		return nil, err
	}
	return fileContent, nil
}

func readEnvironmentVariables(ev map[string]interface{}) map[string]string {
	variables := make(map[string]string)
	for k, v := range ev {
		variables[k] = v.(string)
	}

	return variables
}<|MERGE_RESOLUTION|>--- conflicted
+++ resolved
@@ -330,14 +330,8 @@
 		}
 	}
 
-<<<<<<< HEAD
 	if v, ok := d.GetOk("vpc_config"); ok && len(v.([]interface{})) > 0 {
 		config := v.([]interface{})[0].(map[string]interface{})
-=======
-	if v, ok := d.GetOk("vpc_config"); ok {
-		configs := v.([]interface{})
-		config, ok := configs[0].(map[string]interface{})
->>>>>>> b614fc66
 
 		params.VpcConfig = &lambda.VpcConfig{
 			SecurityGroupIds: expandStringSet(config["security_group_ids"].(*schema.Set)),
